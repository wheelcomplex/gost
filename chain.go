--- conflicted
+++ resolved
@@ -15,20 +15,10 @@
 	nodes []Node
 }
 
-<<<<<<< HEAD
-func (c *ProxyChain) AddProxyNodeString(snode ...string) error {
-	for _, sn := range snode {
-		node, err := ParseProxyNode(sn, false) // isServeNode == false
-		if err != nil {
-			return err
-		}
-		c.AddProxyNode(node)
-=======
 // NewChain creates a proxy chain with proxy nodes nodes.
 func NewChain(nodes ...Node) *Chain {
 	return &Chain{
 		nodes: nodes,
->>>>>>> b54bf25a
 	}
 }
 
