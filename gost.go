package gost

import (
	"crypto/tls"
	"encoding/base64"
	"errors"
	"github.com/golang/glog"
	"net"
	"strings"
	"time"
)

const (
<<<<<<< HEAD
	Version = "2.2"
=======
	Version = "2.3-dev"
>>>>>>> 9feb67c3
)

// Log level for glog
const (
	LFATAL = iota
	LERROR
	LWARNING
	LINFO
	LDEBUG
)

var (
	KeepAliveTime = 180 * time.Second
	DialTimeout   = 30 * time.Second
	ReadTimeout   = 90 * time.Second
	WriteTimeout  = 90 * time.Second
)

var (
	SmallBufferSize  = 1 * 1024  // 1KB small buffer
	MediumBufferSize = 8 * 1024  // 8KB medium buffer
	LargeBufferSize  = 32 * 1024 // 32KB large buffer
)

var (
	DefaultCertFile = "cert.pem"
	DefaultKeyFile  = "key.pem"

	// This is the default cert and key data for convenience, providing your own cert is recommended.
	defaultRawCert = []byte(`-----BEGIN CERTIFICATE-----
MIIC5jCCAdCgAwIBAgIBADALBgkqhkiG9w0BAQUwEjEQMA4GA1UEChMHQWNtZSBD
bzAeFw0xNDAzMTcwNjIwNTFaFw0xNTAzMTcwNjIwNTFaMBIxEDAOBgNVBAoTB0Fj
bWUgQ28wggEiMA0GCSqGSIb3DQEBAQUAA4IBDwAwggEKAoIBAQDccNO1xmd4lWSf
d/0/QS3E93cYIWHw831i/IKxigdRD/XMZonLdEHywW6lOiXazaP8e6CqPGSmnl0x
5k/3dvGCMj2JCVxM6+z7NpL+AiwvXmvkj/TOciCgwqssCwYS2CiVwjfazRjx1ZUJ
VDC5qiyRsfktQ2fVHrpnJGVSRagmiQgwGWBilVG9B8QvRtpQKN/GQGq17oIQm8aK
kOdPt93g93ojMIg7YJpgDgOirvVz/hDn7YD4ryrtPos9CMafFkJprymKpRHyvz7P
8a3+OkuPjFjPnwOHQ5u1U3+8vC44vfb1ExWzDLoT8Xp8Gndx39k0f7MVOol3GnYu
MN/dvNUdAgMBAAGjSzBJMA4GA1UdDwEB/wQEAwIAoDATBgNVHSUEDDAKBggrBgEF
BQcDATAMBgNVHRMBAf8EAjAAMBQGA1UdEQQNMAuCCWxvY2FsaG9zdDALBgkqhkiG
9w0BAQUDggEBAIG8CJqvTIgJnNOK+i5/IUc/3yF/mSCWuG8qP+Fmo2t6T0PVOtc0
8wiWH5iWtCAhjn0MRY9l/hIjWm6gUZGHCGuEgsOPpJDYGoNLjH9Xwokm4y3LFNRK
UBrrrDbKRNibApBHCapPf6gC5sXcjOwx7P2/kiHDgY7YH47jfcRhtAPNsM4gjsEO
RmwENY+hRUFHIRfQTyalqND+x6PWhRo3K6hpHs4DQEYPq4P2kFPqUqSBymH+Ny5/
BcQ3wdMNmC6Bm/oiL1QV0M+/InOsAgQk/EDd0kmoU1ZT2lYHQduGmP099bOlHNpS
uqO3vXF3q8SPPr/A9TqSs7BKkBQbe0+cdsA=
-----END CERTIFICATE-----`)
	defaultRawKey = []byte(`-----BEGIN RSA PRIVATE KEY-----
MIIEowIBAAKCAQEA3HDTtcZneJVkn3f9P0EtxPd3GCFh8PN9YvyCsYoHUQ/1zGaJ
y3RB8sFupTol2s2j/Hugqjxkpp5dMeZP93bxgjI9iQlcTOvs+zaS/gIsL15r5I/0
znIgoMKrLAsGEtgolcI32s0Y8dWVCVQwuaoskbH5LUNn1R66ZyRlUkWoJokIMBlg
YpVRvQfEL0baUCjfxkBqte6CEJvGipDnT7fd4Pd6IzCIO2CaYA4Doq71c/4Q5+2A
+K8q7T6LPQjGnxZCaa8piqUR8r8+z/Gt/jpLj4xYz58Dh0ObtVN/vLwuOL329RMV
swy6E/F6fBp3cd/ZNH+zFTqJdxp2LjDf3bzVHQIDAQABAoIBAHal26147nQ+pHwY
jxwers3XDCjWvup7g79lfcqlKi79UiUEA6KYHm7UogMYewt7p4nb2KwH+XycvDiB
aAUf5flXpTs+6IkWauUDiLZi4PlV7uiEexUq5FjirlL0U/6MjbudX4bK4WQ4uxDc
WaV07Kw2iJFOOHLDKT0en9JaX5jtJNc4ZnE9efFoQ5jfypPWtRw65G1rULEg6nvc
GDh+1ce+4foCkpLRC9c24xAwJONZG6x3UqrSS9qfAsb73nWRQrTfUcO3nhoN8VvL
kL9skn1+S06NyUN0KoEtyRBp+RcpXSsBWAo6qZmo/WqhB/gjzWrxVwn20+yJSm35
ZsMc6QECgYEA8GS+Mp9xfB2szWHz6YTOO1Uu4lHM1ccZMwS1G+dL0KO3uGAiPdvp
woVot6v6w88t7onXsLo5pgz7SYug0CpkF3K/MRd1Ar4lH7PK7IBQ6rFr9ppVxDbx
AEWRswUoPbKCr7W6HU8LbQHDavsDlEIwc6+DiwnL4BzlKjb7RpgQEz0CgYEA6sB5
uHvx3Y5FDcGk1n73leQSAcq14l3ZLNpjrs8msoREDil/j5WmuSN58/7PGMiMgHEi
1vLm3H796JmvGr9OBvspOjHyk07ui2/We/j9Hoxm1VWhyi8HkLNDj70HKalTTFMz
RHO4O+0xCva+h9mKZrRMVktXr2jjdFn/0MYIZ2ECgYAIIsC1IeRLWQ3CHbCNlKsO
IwHlMvOFwKk/qsceXKOaOhA7szU1dr3gkXdL0Aw6mEZrrkqYdpUA46uVf54/rU+Z
445I8QxKvXiwK/uQKX+TkdGflPWWIG3jnnch4ejMvb/ihnn4B/bRB6A/fKNQXzUY
lTYUfI5j1VaEKTwz1W2l2QKBgByFCcSp+jZqhGUpc3dDsZyaOr3Q/Mvlju7uEVI5
hIAHpaT60a6GBd1UPAqymEJwivFHzW3D0NxU6VAK68UaHMaoWNfjHY9b9YsnKS2i
kE3XzN56Ks+/avHfdYPO+UHMenw5V28nh+hv5pdoZrlmanQTz3pkaOC8o3WNQZEB
nh/BAoGBAMY5z2f1pmMhrvtPDSlEVjgjELbaInxFaxPLR4Pdyzn83gtIIU14+R8X
2LPs6PPwrNjWnIgrUSVXncIFL3pa45B+Mx1pYCpOAB1+nCZjIBQmpeo4Y0dwA/XH
85EthKPvoszm+OPbyI16OcePV5ocX7lupRYuAo0pek7bomhmHWHz
-----END RSA PRIVATE KEY-----`)
)

var (
	ErrEmptyChain = errors.New("empty chain")
)

func setKeepAlive(conn net.Conn, d time.Duration) error {
	c, ok := conn.(*net.TCPConn)
	if !ok {
		return errors.New("Not a TCP connection")
	}
	if err := c.SetKeepAlive(true); err != nil {
		return err
	}
	if err := c.SetKeepAlivePeriod(d); err != nil {
		return err
	}
	return nil
}

// Load the certificate from cert and key files, will use the default certificate if the provided info are invalid.
func LoadCertificate(certFile, keyFile string) (tls.Certificate, error) {
	tlsCert, err := tls.LoadX509KeyPair(certFile, keyFile)
	if err == nil {
		return tlsCert, nil
	}
	glog.V(LWARNING).Infoln(err)
	return tls.X509KeyPair(defaultRawCert, defaultRawKey)
}

// Replace the default certificate by your own
func SetDefaultCertificate(rawCert, rawKey []byte) {
	defaultRawCert = rawCert
	defaultRawKey = rawKey
}

func basicProxyAuth(proxyAuth string) (username, password string, ok bool) {
	if proxyAuth == "" {
		return
	}

	if !strings.HasPrefix(proxyAuth, "Basic ") {
		return
	}
	c, err := base64.StdEncoding.DecodeString(strings.TrimPrefix(proxyAuth, "Basic "))
	if err != nil {
		return
	}
	cs := string(c)
	s := strings.IndexByte(cs, ':')
	if s < 0 {
		return
	}

	return cs[:s], cs[s+1:], true
}<|MERGE_RESOLUTION|>--- conflicted
+++ resolved
@@ -11,11 +11,7 @@
 )
 
 const (
-<<<<<<< HEAD
-	Version = "2.2"
-=======
 	Version = "2.3-dev"
->>>>>>> 9feb67c3
 )
 
 // Log level for glog
